--- conflicted
+++ resolved
@@ -565,8 +565,6 @@
     runUpdateScript(version);
   });
 
-<<<<<<< HEAD
-=======
   ipcMain.on('restartApp', () => {
     const scriptPath = path.join(__dirname, 'restart.sh');
 
@@ -594,7 +592,6 @@
     app.quit();
   });
 
->>>>>>> 155875bf
   ipcMain.handle('getExtensionVersions', async () => {
     try {
       const installed = getInstalledExtensionVersion();
